import { Suspense } from "react"

<<<<<<< HEAD
import ResultsPageClient from "./results-page-client"

export const dynamic = 'force-dynamic'
export const revalidate = 0

export default function ResultsPage() {
=======
import { useEffect, useState, Suspense } from "react"
import { useSearchParams } from "next/navigation"
import { Header } from "@/components/header"
import { ResultsOverview } from "@/components/results-overview"
import { FileResultsList } from "@/components/file-results-list"
import { Button } from "@/components/ui/button"
import { Download } from "lucide-react"

// 客户端组件,禁用静态生成和缓存
export const dynamic = 'force-dynamic'
export const fetchCache = 'force-no-store'
export const runtime = 'nodejs'

// Default fallback data if no real results are found
const defaultResults = {
  id: "penalty_check_20250924_001",
  timestamp: "2025-09-24 20:45:32",
  totalFiles: 1, // Single file since system only supports one administrative penalty decision document
  totalIssues: 8,
  criticalIssues: 2,
  warningIssues: 4,
  infoIssues: 2,
  processingTime: "2.3秒",
  overallScore: 82,
  aiEnabled: false,
  files: [
    {
      id: "file_1",
      name: "行政处罚决定书.pdf",
      size: "2.4 MB",
      status: "warning",
      score: 82,
      issues: [
        {
          id: "issue_1",
          type: "critical",
          category: "法律条款",
          title: "缺少处罚依据的具体法条",
          description: "根据《行政处罚法》第四十四条规定，处罚决定书应当载明处罚的事实、理由及依据",
          location: "第2页，处罚决定部分",
          suggestion: "请补充具体的法律条款，如《XX法》第XX条第X款",
        },
        {
          id: "issue_2",
          type: "critical",
          category: "程序要件",
          title: "未载明听证权利告知",
          description: "对于较大数额罚款，应当告知当事人有要求举行听证的权利",
          location: "第3页，权利告知部分",
          suggestion: "请补充听证权利告知内容，包括听证申请期限和方式",
        },
        {
          id: "issue_3",
          type: "warning",
          category: "格式规范",
          title: "当事人基本信息不完整",
          description: "当事人身份证号码格式不规范，建议使用标准格式",
          location: "第1页，当事人信息栏",
          suggestion: "身份证号码应为18位，建议核实并规范格式",
        },
        {
          id: "issue_4",
          type: "warning",
          category: "履行与权利告知",
          title: "行政复议期限表述不准确",
          description: "行政复议申请期限表述为'30日内'，应明确为'60日内'",
          location: "第3页，救济途径告知",
          suggestion: "根据《行政复议法》规定，应为收到决定书之日起60日内",
        },
        {
          id: "issue_5",
          type: "warning",
          category: "执行要求",
          title: "缺少罚款缴纳具体方式",
          description: "未明确说明罚款缴纳的具体方式和账户信息",
          location: "第3页，执行部分",
          suggestion: "请补充缴款账户、缴款方式等具体信息",
        },
        {
          id: "issue_6",
          type: "warning",
          category: "印章规范",
          title: "执法机关印章位置偏移",
          description: "执法机关印章与签名日期位置不够规范",
          location: "第3页，落款部分",
          suggestion: "建议调整印章位置，确保与机关名称和日期对齐",
        },
        {
          id: "issue_7",
          type: "info",
          category: "格式优化",
          title: "建议统一日期格式",
          description: "文档中日期格式不统一，有'2025年9月24日'和'2025-09-24'两种格式",
          location: "全文",
          suggestion: "建议统一使用'YYYY年MM月DD日'格式",
        },
        {
          id: "issue_8",
          type: "info",
          category: "文字规范",
          title: "个别用词可以更加规范",
          description: "部分表述可以更加严谨和规范",
          location: "第2页，违法事实认定",
          suggestion: "建议使用更加规范的法律用语",
        },
      ],
    },
  ],
}

function ResultsContent() {
  const [results, setResults] = useState(defaultResults)
  const [isLoading, setIsLoading] = useState(true)
  const searchParams = useSearchParams()
  const selectedRecordId = searchParams?.get("id") || null

  useEffect(() => {
    const loadResults = async () => {
      setIsLoading(true)
      try {
        const reviewRecords: Array<any> = JSON.parse(localStorage.getItem("reviewRecords") || "[]")
        let targetResults: any = null
        let targetMetadata: any = null

        if (selectedRecordId) {
          const targetRecord = reviewRecords.find((record: any) => record.id === selectedRecordId)
          if (targetRecord?.results) {
            targetResults = targetRecord.results
            targetMetadata = {
              fileName: targetRecord.fileName,
              timestamp: targetRecord.timestamp,
              userIP: targetRecord.userIP,
            }
          } else {
            try {
              const response = await fetch(`/api/results/${selectedRecordId}`)
              if (response.ok) {
                const data = await response.json()
                targetResults = data.results
                targetMetadata = data.metadata

                const hydratedRecord = {
                  id: data.resultId || selectedRecordId,
                  fileName: data.metadata?.fileName || targetRecord?.fileName || '未知文件',
                  timestamp: data.metadata?.timestamp || new Date().toISOString(),
                  results: data.results,
                  userIP: data.metadata?.userIP || targetRecord?.userIP || 'unknown',
                }

                const mergedRecords = [
                  hydratedRecord,
                  ...reviewRecords.filter((record: any) => record.id !== hydratedRecord.id),
                ]
                localStorage.setItem("reviewRecords", JSON.stringify(mergedRecords))
              }
            } catch (fetchError) {
              console.warn("[Results] Failed to fetch stored result for", selectedRecordId, fetchError)
            }
          }
        }

        if (!targetResults && reviewRecords.length > 0) {
          targetResults = reviewRecords[0].results
        }

        if (!targetResults) {
          setResults(defaultResults)
          return
        }

        const aiEnabled =
          targetResults.aiEnabled ??
          (Array.isArray(targetResults.files)
            ? targetResults.files.some((file: any) => file?.processingDetails?.aiAnalyzed)
            : false)

        setResults({
          ...defaultResults,
          ...targetResults,
          aiEnabled,
        })

        if (targetMetadata) {
          console.log("[Results] Viewing record", selectedRecordId, targetMetadata)
        }
      } catch (error) {
        console.error("[Results] Error loading selected results:", error)
        setResults(defaultResults)
      } finally {
        setIsLoading(false)
      }
    }

    loadResults()
  }, [selectedRecordId])

  if (isLoading) {
    return (
      <div className="min-h-screen bg-background">
        <Header />
        <main className="container mx-auto px-4 py-8">
          <div className="flex items-center justify-center py-20">
            <div className="text-center">
              <div className="animate-spin rounded-full h-8 w-8 border-b-2 border-primary mx-auto mb-4"></div>
              <p className="text-muted-foreground">正在加载审查结果...</p>
            </div>
          </div>
        </main>
      </div>
    )
  }

>>>>>>> c6b4aba9
  return (
    <Suspense fallback={null}>
      <ResultsPageClient />
    </Suspense>
  )
}

export default function ResultsPage() {
  return (
    <Suspense fallback={
      <div className="min-h-screen bg-background">
        <Header />
        <main className="container mx-auto px-4 py-8">
          <div className="flex items-center justify-center py-20">
            <div className="text-center">
              <div className="animate-spin rounded-full h-8 w-8 border-b-2 border-primary mx-auto mb-4"></div>
              <p className="text-muted-foreground">正在加载审查结果...</p>
            </div>
          </div>
        </main>
      </div>
    }>
      <ResultsContent />
    </Suspense>
  )
}<|MERGE_RESOLUTION|>--- conflicted
+++ resolved
@@ -1,13 +1,3 @@
-import { Suspense } from "react"
-
-<<<<<<< HEAD
-import ResultsPageClient from "./results-page-client"
-
-export const dynamic = 'force-dynamic'
-export const revalidate = 0
-
-export default function ResultsPage() {
-=======
 import { useEffect, useState, Suspense } from "react"
 import { useSearchParams } from "next/navigation"
 import { Header } from "@/components/header"
@@ -18,8 +8,7 @@
 
 // 客户端组件,禁用静态生成和缓存
 export const dynamic = 'force-dynamic'
-export const fetchCache = 'force-no-store'
-export const runtime = 'nodejs'
+export const revalidate = 0
 
 // Default fallback data if no real results are found
 const defaultResults = {
@@ -220,11 +209,27 @@
     )
   }
 
->>>>>>> c6b4aba9
   return (
-    <Suspense fallback={null}>
-      <ResultsPageClient />
-    </Suspense>
+    <div className="min-h-screen bg-background">
+      <Header />
+      <main className="container mx-auto px-4 py-8">
+        <div className="mb-6 flex items-center justify-between">
+          <div>
+            <h1 className="text-3xl font-bold">审查结果</h1>
+            <p className="text-muted-foreground mt-1">
+              共处理 {results.totalFiles} 个文件，发现 {results.totalIssues} 个问题
+            </p>
+          </div>
+          <Button variant="outline" size="sm">
+            <Download className="h-4 w-4 mr-2" />
+            导出报告
+          </Button>
+        </div>
+
+        <ResultsOverview results={results} />
+        <FileResultsList results={results} />
+      </main>
+    </div>
   )
 }
 
