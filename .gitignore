# See https://help.github.com/articles/ignoring-files/ for more about ignoring files.

# dependencies
/node_modules

# next.js
/.next/
/out/

# production
/build

# debug
npm-debug.log*
yarn-debug.log*
yarn-error.log*
.pnpm-debug.log*

# env files
.env*

# vercel
.vercel

# typescript
*.tsbuildinfo
<<<<<<< HEAD
next-env.d.tsnode_modules/
.venv/
__pycache__/
.DS_Store
.env
=======
next-env.d.ts*.tar.gz
>>>>>>> c6b4aba9
<|MERGE_RESOLUTION|>--- conflicted
+++ resolved
@@ -24,12 +24,20 @@
 
 # typescript
 *.tsbuildinfo
-<<<<<<< HEAD
-next-env.d.tsnode_modules/
+next-env.d.ts
+
+# node modules
+node_modules/
+
+# python
 .venv/
 __pycache__/
+
+# system files
 .DS_Store
+
+# environment files
 .env
-=======
-next-env.d.ts*.tar.gz
->>>>>>> c6b4aba9
+
+# compressed files
+*.tar.gz