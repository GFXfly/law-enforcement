--- conflicted
+++ resolved
@@ -1,10 +1,6 @@
 {
   "name": "my-v0-project",
-<<<<<<< HEAD
-  "version": "1.0.2",
-=======
   "version": "1.1.1",
->>>>>>> c6b4aba9
   "private": true,
   "scripts": {
     "build": "next build",
