import { DocumentContent, DocumentStructure } from './document-processor'
import { getAllReviewRules } from './administrative-penalty-rules'

const DEEPSEEK_CHAT_COMPLETION_URL = process.env.DEEPSEEK_API_URL?.trim() || 'https://api.deepseek.com/chat/completions'
const DEEPSEEK_MODEL_ID = process.env.DEEPSEEK_MODEL?.trim() || 'deepseek-reasoner'
const DEEPSEEK_MODEL_VERSION = process.env.DEEPSEEK_MODEL_VERSION?.trim() || 'v3.2'
const DEEPSEEK_MODEL_LABEL = DEEPSEEK_MODEL_VERSION
  ? `${DEEPSEEK_MODEL_ID}-${DEEPSEEK_MODEL_VERSION}`
  : DEEPSEEK_MODEL_ID

export interface AIAnalysisOptions {
  enableSemanticCheck?: boolean
  enableLanguageCheck?: boolean
  enableLogicCheck?: boolean
  strictMode?: boolean
}

export interface AIAnalysisIssue {
  id: string
  type: "critical" | "warning" | "info"
  category: string
  title: string
  description: string
  location: string
  suggestion: string
  confidence?: number
}

export interface AIAnalysisResult {
  issues: AIAnalysisIssue[]
  summary: {
    totalIssues: number
    languageScore: number
    logicScore: number
    overallAssessment: string
  }
  processingDetails: {
    modelUsed: string
    processingTime: number
    tokensUsed?: number
  }
}

export interface RuleIssueForValidation {
  id: string
  type: 'critical' | 'warning' | 'info'
  category: string
  title: string
  description: string
  location: string
  suggestion: string
}

<<<<<<< HEAD
  const basePrompt = `你是一位资深的行政执法文书审查专家，同时也是语言文字及逻辑推理的顶级校对顾问。请运用DeepSeek v3.1的强大语义理解能力，对以下行政处罚决定书进行全方位、深层次的专业审查。

## 审查任务与要求

请在深刻理解文书整体含义、前后文逻辑关系、隐含语义的前提下，运用你的专业知识和推理能力，对文书进行全面剖析。重点关注：

### 深度语义理解要求
1. **整体文书逻辑脉络**：理解违法事实→证据→法律适用→处罚决定的完整逻辑链条
2. **语义一致性检查**：识别文书中任何前后矛盾、表述不一致的问题
3. **隐含信息挖掘**：发现文字表面未明确但逻辑上存在的问题
4. **专业术语精准性**：确保法律条文引用、专业概念使用的准确性
5. **因果关系合理性**：验证违法行为与处罚结果之间的逻辑关联

### 全面审查维度
- 必须严格依据《中华人民共和国行政处罚法》第四十四条及《行政处罚决定书审查标准》
- 运用你的专业判断，识别可能导致败诉的法律风险点
- 关注执法实务中的常见问题和疏漏
- 提供具有可操作性的专业改进建议
=======
function sanitizeChineseText(text: string): string {
  if (!text) return '内容待补充'
>>>>>>> c6b4aba9

  let result = text
    .replace(/\r?\n+/g, ' ') // 合并换行
    .replace(/\s+/g, ' ') // 压缩空白
    .replace(/\\"/g, '"') // 还原转义引号
    .replace(/^[\[{]+|[\]}]+$/g, '') // 去除首尾大括号
    .replace(/^["'“”]+|["'“”]+$/g, '') // 去除首尾引号
    .trim()

  // 移除残留的英文键名提示，如 "issues":
  result = result.replace(/"[A-Za-z_]+"\s*[:：]/g, '')

  // 去除残留的引号和反引号
  result = result.replace(/["'“”`]+/g, '')

  // 如果仍然包含大段JSON痕迹，截取前后的有效中文
  const chineseMatches = result.match(/[\u4e00-\u9fa5][^\u4e00-\u9fa5]*[\u4e00-\u9fa5]/g)
  if (chineseMatches && chineseMatches.length > 0) {
    result = chineseMatches.join(' ').trim()
  }

  result = result
    .replace(/\s*[,;，；]\s*/g, match => match.includes('，') || match.includes('；') ? match.trim() : '，')
    .replace(/\s*[:：]\s*/g, '：')
    .replace(/(?<=\p{Script=Han})\s+(?=\p{Script=Han})/gu, '') // 移除中文字符之间的多余空格
    .replace(/\s+/g, ' ')
    .trim()

  return result.length > 0 ? result : '内容待补充'
}

function extractParagraphLocation(rawLocation?: string): string | null {
  if (!rawLocation) return null
  const normalized = rawLocation.replace(/\s+/g, '')

  const paragraphMatch = normalized.match(/第(\d+)段/)
  if (paragraphMatch) {
    return `第${paragraphMatch[1]}段`
  }

  const sectionMatch = normalized.match(/第([一二三四五六七八九十百千]+)部分/)
  if (sectionMatch) {
    return `第${sectionMatch[1]}部分`
  }

  const pageParagraphMatch = normalized.match(/第(\d+)页第(\d+)段/)
  if (pageParagraphMatch) {
    return `第${pageParagraphMatch[1]}页第${pageParagraphMatch[2]}段`
  }

  return null
}

function refineLocation(rawLocation: string, description: string): string {
  const cleaned = sanitizeChineseText(rawLocation)
  if (cleaned && cleaned !== '内容待补充') {
    return cleaned
  }

  const text = `${rawLocation ?? ''} ${description ?? ''}`

  const mapping: Array<{ pattern: RegExp; label: string }> = [
    { pattern: /(标题|抬头|两行结构)/, label: '标题部分' },
    { pattern: /(文号|案号|字号)/, label: '文号部分' },
    { pattern: /(当事人|被处罚人|法定代表人)/, label: '当事人信息段' },
    { pattern: /(违法事实|经查|调查|事实)/, label: '违法事实部分' },
    { pattern: /(证据|笔录|材料)/, label: '证据说明部分' },
    { pattern: /(处罚决定|决定如下|责令|处以)/, label: '处罚决定段' },
    { pattern: /(复议|诉讼|救济|期限|缴纳|滞纳金)/, label: '救济及履行要求段' },
    { pattern: /(落款|盖章|机关|日期|署名)/, label: '落款部分' },
    { pattern: /(附表|附件|表格)/, label: '附件部分' }
  ]

  for (const { pattern, label } of mapping) {
    if (pattern.test(text)) {
      return label
    }
  }

  return '全文'
}

function sanitizeIssue(issue: AIAnalysisIssue): AIAnalysisIssue {
  const description = sanitizeChineseText(issue.description)
  const explicitLocation = extractParagraphLocation(issue.location)
  return {
    ...issue,
    category: sanitizeChineseText(issue.category),
    title: sanitizeChineseText(issue.title),
    description,
    location: explicitLocation ?? refineLocation(issue.location, description),
    suggestion: sanitizeChineseText(issue.suggestion)
  }
}

function buildRuleValidationPrompt(content: DocumentContent, issues: RuleIssueForValidation[]): string {
  const issuesDescription = issues.map((issue, index) =>
    `${index + 1}. [${issue.id}] ${issue.title}\n   问题：${issue.description}\n   位置：${issue.location}`
  ).join('\n\n')

<<<<<<< HEAD
## 专业审查标准

### 一、首部信息规范性审查
- 标题是否采用“机关名称 + 行政处罚决定书”的两行结构
- 文书标题是否准确呈现“行政处罚决定书”
- 文号格式是否完整，包含机关简称、年份和序号

### 二、当事人信息完整性审查（分类细化）
**请根据当事人类型进行针对性审查：**

#### A. 企业法人当事人信息审查
- **企业名称**：是否与营业执照、登记证书完全一致
- **统一社会信用代码**：是否为18位标准格式，与实际登记信息匹配
- **住所（注册地址）**：是否详细完整，包含省市区街道门牌号
- **法定代表人信息**：
  * 姓名是否完整准确
  * 身份证号码是否为18位标准格式
  * 是否与工商登记信息一致
- **联系方式**：电话号码格式是否正确，地址是否可送达
- **经营范围**：是否与违法行为相关（如适用）

#### B. 个体工商户当事人信息审查
- **字号名称**：如"杭州临安老毕包子铺"等完整字号
- **统一社会信用代码（注册号）**：
  * 新版：18位统一社会信用代码（如92330185MA2KEJ8838）
  * 旧版：13位注册号
- **经营场所**：详细的经营地址，确保可送达
- **经营者（负责人）信息**：
  * 经营者姓名（如"叶胜男"）
  * 身份证号码：18位标准格式（如330124199206242720）
- **联系方式**：
  * 联系电话：手机或固话格式正确
  * 联系地址：与经营场所可以不同，但须详细完整
- **主体资格证照**：营业执照等证照名称

#### C. 个人当事人信息审查
- **个人姓名**：姓名完整，避免简称或昵称
- **身份证件信息**：
  * 身份证号码：18位标准格式
  * 其他有效证件：如军官证、护照等及其号码
- **住址信息**：
  * 户籍地址或经常居住地
  * 详细到门牌号，确保可送达
- **联系方式**：
  * 联系电话：手机号码格式验证
  * 其他联系方式：微信、邮箱等（如有）
- **年龄/出生日期**：是否与身份证号码匹配
- **职业信息**：如涉及职业相关违法行为需注明

#### D. 通用审查要点
- **信息一致性**：同一当事人在全文中的信息是否前后一致
- **格式规范性**：证件号码、电话号码、地址格式是否符合标准
- **可送达性**：地址和联系方式是否真实有效，便于执法送达
- **关联性验证**：当事人信息与违法行为是否存在合理关联
- **证据支撑**：当事人身份是否有相应证据材料支撑

### 三、违法事实与证据核查
- 违法事实描述是否具体清晰，包含时间、地点、方式
- 证据材料是否逐项列明，可支撑事实认定
- 是否存在事实遗漏、表述含糊或证据链断裂的情况

### 四、处罚依据与决定内容核查
- 违法依据、处罚依据的引用是否准确、格式是否规范
- 行政处罚种类、幅度、履行方式和期限是否明确
- 自由裁量理由是否充分，处罚幅度是否与事实匹配

### 五、履行要求与权利告知核查
- 是否明确罚款缴纳方式、账户、期限等执行要求
- 是否依法告知行政复议、行政诉讼途径及法定期限
- 是否指明复议机关、诉讼法院，表述是否规范

### 六、尾部信息核查
- 行政机关名称是否完整，是否设置盖章位置
- 文书落款日期是否规范书写，与正文逻辑是否一致
- 是否存在遗漏落款或机构名称错误的情形

### 七、格式与语言规范性审查
- 是否出现口语化、错别字、标点误用或格式不统一
- 数字、日期、专有名词的写法是否前后一致
- 文书结构、编号、段落层级是否清晰规范

### 八、逻辑一致性与上下文关联审查
- 违法事实、证据、法律依据、处罚决定是否逐项对应
- 当事人信息、时间节点、金额等是否存在矛盾
- 是否出现语义自相矛盾、因果倒置或关键事实缺失

### 九、文本语义深度校验（AI强化分析）
**运用AI深度理解能力，请重点分析：**
- **语义连贯性**：文书各部分之间的逻辑连接是否自然流畅
- **专业术语准确性**：法律条文、专有名词、地名、机构名称的精确性
- **数据一致性**：序号、条款、金额、日期等在全文中的一致性
- **逻辑推理验证**：从违法事实到处罚决定的推理过程是否严密
- **隐性矛盾识别**：发现文字表面合理但深层逻辑存在的矛盾
- **语言表达质量**：用词是否准确、句式是否规范、表述是否明确
- **风险点预警**：识别可能在行政复议或诉讼中被质疑的薄弱环节

#### 🔍 不当表述与异常内容检测（重点强化）
**请特别关注并严格识别以下异常内容：**
- **口语化表述**：检测明显的口语化、网络用语、方言表达
  * 例如："好的吗"、"再见了哦"、"这个还是不行的"
  * 例如："嗯"、"呀"、"呢"、"啊"等语气词
  * 例如："搞定"、"弄好"、"搞清楚"等非正式表达
- **情感性语言**：识别带有明显主观情感色彩的表述
  * 例如："太好了"、"真是的"、"算了吧"等
- **不相关内容**：发现与行政处罚决定书主题无关的内容
  * 例如：个人闲聊、生活琐事、无关话题
  * 例如：商业广告、宣传内容、推销信息
- **语体风格不符**：识别与公文写作规范不符的表达方式
  * 例如：过于随意、过于亲昵、过于严厉的表述
  * 例如：缺乏客观性、带有明显倾向性的语言
- **逻辑突兀性**：发现在文书逻辑流程中突然出现的异常表述
  * 例如：在严肃的法律条文中穿插日常对话
  * 例如：在事实陈述中出现主观评价或感慨

#### ⚠️ 异常检测要求
对于发现的任何不当表述，必须：
1. **精确定位**：明确指出异常内容的具体位置和完整表述
2. **性质判断**：判断是口语化、情感化、无关内容或其他类型
3. **严重程度**：评估对文书专业性和权威性的影响程度
4. **整改建议**：提供具体的规范化表述建议

### 十、结构完整性与内容匹配度检查（重点补强）
**请特别关注以下结构性问题，这是常见但容易被忽视的缺陷：**

#### A. 标题-内容不匹配问题
- **空白标签识别**：检查是否存在有标题/标签但无实际内容的情况
  * 例如："其他联系方式："后面无内容 ← 重点检查此类问题
  * 例如："备注："、"说明："等标签后无具体内容
  * 例如："附件："、"相关材料："等后无列表或说明
  * 例如："联系电话："、"传真："等后面是空白
- **不完整条目**：识别明显未完成的句子或段落
- **冗余标题**：发现可能多余或不必要的标题和标签

#### B. 内容完整性验证
- **必要信息缺失**：检查是否所有标题都有对应的实际内容
- **逻辑结构完整**：验证文书的信息结构是否完整合理
- **格式一致性**：同类信息的表述格式是否统一

#### C. 针对性改进建议
对发现的结构性问题，必须提供明确的解决方案：
- **补充建议**：具体应该补充什么内容
- **删除建议**：哪些多余的标题应该删除
- **重组建议**：如何优化信息结构

### 十一、AI深度分析要求
请运用强大的语言模型能力，进行以下深度分析：
1. **全文语义图谱构建**：理解文书的整体语义结构和关键信息点
2. **关键要素关联分析**：分析当事人、违法行为、证据、法条、处罚之间的关联性
3. **结构完整性扫描**：逐行检查标题与内容的匹配度，识别所有空白或不完整的条目
4. **潜在风险评估**：基于执法实务经验，预测可能的法律风险
5. **改进优化建议**：提供具体、可操作的专业改进方案

## 输出格式要求
请严格按照以下JSON格式输出分析结果：
=======
  return `你是行政处罚决定书审查专家，需要复核以下规则检测出的问题是否为误报。
>>>>>>> c6b4aba9

**重要原则**：
1. 如果文书中确实包含相关内容，即使表述方式不同，也应判定为误报
2. 只有真正缺失关键信息时才保留问题
3. 例如："罚款300元"和"罚款人民币300元"都是有效的

**文书内容**：
${content.text.substring(0, 3000)}${content.text.length > 3000 ? '...' : ''}

**待复核的问题**：
${issuesDescription}

请对每个问题判断是否为误报，输出JSON格式：

\`\`\`json
{
  "validatedIssues": [
    {
<<<<<<< HEAD
      "type": "critical|warning|info",
      "category": "首部信息|企业当事人信息|个体户当事人信息|个人当事人信息|当事人信息通用|违法事实与证据|处罚依据与决定|履行与权利告知|尾部信息|格式与语言规范|逻辑一致性|结构完整性|不当表述",
      "title": "问题标题",
      "description": "具体问题描述",
      "location": "问题出现的具体位置",
      "suggestion": "专业改进建议",
      "confidence": 85-100
=======
      "id": "问题ID",
      "verdict": "keep",
      "reason": "确实缺失XX信息"
    },
    {
      "id": "问题ID",
      "verdict": "discard",
      "reason": "文书中已包含XX内容"
>>>>>>> c6b4aba9
    }
  ]
}
\`\`\`

<<<<<<< HEAD
## 评分标准与专业要求

### 严格评分标准
- **critical（严重问题）**：缺失法定要素、程序违法、引用法条错误、重大逻辑矛盾（每项扣15-25分）
- **warning（警告问题）**：格式不规范、表述不完善、救济告知不全、语义不清（每项扣8-15分）
- **info（优化建议）**：用词建议、格式优化、表述改进、语言规范（每项扣3-8分）

### AI深度分析专业要求
1. **精准定位**：每个问题必须精确定位到具体的文字段落或条款
2. **深度分析**：不仅指出问题，更要分析问题的根本原因和潜在影响
3. **专业判断**：基于法律条文和执法实践，给出专业性判断
4. **风险预警**：重点识别可能导致败诉或程序瑕疵的高风险点
5. **可操作建议**：提供具体、详细、可直接采纳的改进方案
6. **语义理解**：充分运用语言模型的优势，深度理解文本语义和逻辑关系

### 分析深度要求
- **表层问题**：明显的格式、用词、引用错误
- **中层问题**：逻辑关系、语义一致性、专业规范性
- **深层问题**：潜在法律风险、程序完整性、实务操作可行性

请运用DeepSeek v3.1的强大分析能力，以最高的专业标准完成这份执法文书的全面审查，确保分析结果具有重要的实务指导价值。`
=======
verdict只能是"keep"(保留)或"discard"(误报)。`
}

function parseRuleValidationResponse(responseText: string, fallbackIssues: RuleIssueForValidation[]): Map<string, { verdict: 'keep' | 'discard'; reason?: string }> {
  const payload = extractJsonPayload(responseText)
  if (!payload) {
    throw new Error('No JSON payload in validation response')
  }

  const parsed = JSON.parse(payload)
  const rawList = Array.isArray(parsed?.validatedIssues) ? parsed.validatedIssues : []
>>>>>>> c6b4aba9

  const result = new Map<string, { verdict: 'keep' | 'discard'; reason?: string }>()
  for (const item of rawList) {
    if (!item || typeof item !== 'object') continue
    const id = typeof item.id === 'string' ? item.id : ''
    const verdict = item.verdict === 'discard' ? 'discard' : 'keep'
    const reason = sanitizeChineseText(item.reason || '')
    if (!id) continue

<<<<<<< HEAD
  if (options.strictMode) {
    enhancedPrompt += `\n\n## 🔍 严格审查模式
当前启用严格审查模式，请运用DeepSeek v3.1的精准分析能力：
- 对所有细微问题都要识别和标注，包括轻微的格式偏差
- 深度挖掘潜在的法律风险和程序瑕疵
- 以最高标准评估文书的专业性和规范性
- 重点关注可能被行政相对人质疑的薄弱环节`
  }

  if (options.enableSemanticCheck) {
    enhancedPrompt += `\n\n## 🧠 深度语义分析模式
请充分发挥AI语义理解优势，深入分析：
- **逻辑链条完整性**：从违法事实到处罚决定的推理过程是否严密
- **语义一致性**：全文中相同概念、数据、表述的一致性
- **隐含信息识别**：挖掘文字背后的逻辑关系和潜在问题
- **专业概念精准性**：法律术语、专有名词的准确使用
- **因果关系合理性**：违法行为与处罚措施之间的逻辑关联
- **表述歧义性**：识别可能引起多种理解的模糊表述`
  }

  if (options.enableLanguageCheck) {
    enhancedPrompt += `\n\n## ✍️ 语言文字专业校验
请运用语言专家的视角，全面检查：
- **法律文书用语规范性**：是否符合执法文书的标准表达方式
- **语言风格一致性**：避免口语化、非正式表述
- **句式结构优化**：确保句子结构清晰、逻辑明确
- **标点符号精确性**：标点使用是否符合公文写作规范
- **用词精准性**：是否使用最恰当、最专业的词汇
- **表达简洁性**：是否存在冗余、重复或不必要的表述`
=======
    result.set(id, { verdict, reason })
  }

  // 确保未返回的规则默认保留
  for (const issue of fallbackIssues) {
    if (!result.has(issue.id)) {
      result.set(issue.id, { verdict: 'keep' })
    }
  }

  return result
}

function extractJsonPayload(aiResponse: string): string | null {
  if (!aiResponse) return null

  // 优先尝试截取首尾大括号之间的内容
  const firstBrace = aiResponse.indexOf('{')
  const lastBrace = aiResponse.lastIndexOf('}')

  if (firstBrace !== -1 && lastBrace !== -1 && lastBrace > firstBrace) {
    const candidate = aiResponse.slice(firstBrace, lastBrace + 1)
    try {
      JSON.parse(candidate)
      return candidate
    } catch (_error) {
      // 继续尝试使用正则匹配
    }
  }

  const jsonMatches = aiResponse.match(/\{[\s\S]*\}/g)
  if (!jsonMatches) return null

  for (const match of jsonMatches) {
    try {
      JSON.parse(match)
      return match
    } catch (_error) {
      continue
    }
  }

  return null
}

/**
 * 构建简洁自然的AI审查提示词
 */
function buildAnalysisPrompt(content: DocumentContent, structure: DocumentStructure, options: AIAnalysisOptions): string {
  const strictModeNote = options.strictMode ? '请特别严格地审查所有细节问题。' : ''

  return `你是一位资深的行政处罚决定书审查专家，请仔细审查以下文书，指出存在的问题并给出改进建议。

**重要原则**：
1. 基于文书的实际内容进行判断，不要因为格式或表述方式不同而误报
2. 如果文书中明确包含某项内容（如"罚款300元"），即使表述简洁，也应认为已满足要求
3. 只有真正缺失关键信息或存在明显错误时才报告问题
4. 给出的建议必须具体可操作${strictModeNote}

**重点关注**：
- 必备要素：当事人信息、违法事实、证据、法律依据、处罚决定、救济告知是否完整
- 逻辑一致性：事实、证据、法律依据、处罚决定之间是否对应，前后是否矛盾
- 法律准确性：引用的法律条款是否准确，处罚幅度是否合理
- 程序规范性：陈述申辩、听证、复议诉讼告知等程序是否齐全

**文书内容**：
${content.text}

请按以下JSON格式输出分析结果：

\`\`\`json
{
  "issues": [
    {
      "type": "critical|warning|info",
      "category": "当事人信息|违法事实与证据|处罚依据与决定|履行与权利告知|格式与语言规范|逻辑一致性",
      "title": "问题简要标题",
      "description": "具体问题描述",
      "location": "问题位置",
      "suggestion": "改进建议",
      "confidence": 85
    }
  ],
  "summary": {
    "languageScore": 85,
    "logicScore": 85,
    "overallAssessment": "整体评价"
>>>>>>> c6b4aba9
  }
}
\`\`\`

如果没有发现问题，issues数组可以为空。评分标准：90分以上优秀，80-89分良好，70-79分合格，70分以下需要改进。`
}

/**
 * 调用DeepSeek API进行AI分析
 */
export async function performAIAnalysis(
  content: DocumentContent,
  structure: DocumentStructure,
  options: AIAnalysisOptions = {}
): Promise<AIAnalysisResult> {
  const startTime = Date.now()

  console.log('[AI Analysis] 开始AI语义分析...')
  console.log('[AI Analysis] 文档字数:', content.wordCount)
  console.log('[AI Analysis] 选项:', options)

  try {
    // 构建分析提示词
    const prompt = buildAnalysisPrompt(content, structure, options)
    console.log('[AI Analysis] 提示词长度:', prompt.length)

    // 调用DeepSeek API
    const apiKey = process.env.DEEPSEEK_API_KEY
    if (!apiKey) {
      console.warn('[AI Analysis] DeepSeek API key not found, using fallback analysis')
      console.log('[AI Analysis] 环境变量检查: DEEPSEEK_API_KEY =', apiKey ? '已设置' : '未设置')
      return performFallbackAnalysis(content, structure)
    }

    console.log('[AI Analysis] API Key已配置，准备调用DeepSeek API...')

    const requestBody = {
<<<<<<< HEAD
      model: 'deepseek-v3.1',
      messages: [
        {
          role: 'system',
          content: `你是一位资深的行政执法文书审查专家，拥有20年以上的执法实务经验，专门负责行政处罚决定书的专业审查工作。你深度掌握《中华人民共和国行政处罚法》及相关法规，熟悉执法文书的规范要求，具备敏锐的法律逻辑思维和语言文字功底。

你的核心职责是：
1. 对行政处罚决定书进行全面、深入、精准的专业审查
2. 识别文书中的法律风险点、程序瑕疵、表述问题
3. 提供具有实务指导价值的专业改进建议
4. 确保文书符合法定要求，降低行政复议、行政诉讼败诉风险

请以最高的专业标准和严谨态度完成审查任务。`
=======
      model: 'deepseek-chat',  // 使用chat模型而非reasoner，更适合文档审查
      messages: [
        {
          role: 'system',
          content: '你是一位专业的行政处罚决定书审查专家，具有丰富的执法文书审查经验。请客观准确地指出问题，避免过度严格或误报。'
>>>>>>> c6b4aba9
        },
        {
          role: 'user',
          content: prompt
        }
      ],
<<<<<<< HEAD
      temperature: 0.05, // 进一步降低随机性，确保专业性和一致性
      max_tokens: 4000, // 增加输出长度，确保深度分析
      top_p: 0.85
=======
      temperature: 0.5,  // 提高灵活性，在准确性和创造性之间平衡
      max_tokens: 4096,  // 增加输出长度，确保完整分析
      top_p: 0.95
>>>>>>> c6b4aba9
    }

    console.log('[AI Analysis] 发送API请求...')
    console.log('[AI Analysis] 请求模型:', `${requestBody.model} (${DEEPSEEK_MODEL_LABEL})`)
    console.log('[AI Analysis] 消息数量:', requestBody.messages.length)

    const response = await fetch(DEEPSEEK_CHAT_COMPLETION_URL, {
      method: 'POST',
      headers: {
        'Content-Type': 'application/json',
        'Authorization': `Bearer ${apiKey}`
      },
      body: JSON.stringify(requestBody)
    })

    console.log('[AI Analysis] API响应状态:', response.status, response.statusText)

    if (!response.ok) {
      const errorText = await response.text()
      console.error('[AI Analysis] API错误响应:', errorText)
      throw new Error(`DeepSeek API error: ${response.status} ${response.statusText} - ${errorText}`)
    }

    const result = await response.json()
    console.log('[AI Analysis] API响应结构:', Object.keys(result))
    console.log('[AI Analysis] 使用tokens:', result.usage)

    const modelMessage = result.choices?.[0]?.message
    let aiResponse = modelMessage?.content

    if (!aiResponse) {
      const reasoningContent = modelMessage?.reasoning_content
      if (Array.isArray(reasoningContent)) {
        aiResponse = reasoningContent
          .map((chunk: { text?: string }) => chunk?.text ?? '')
          .filter(Boolean)
          .join('\n')
          .trim() || undefined
      } else if (typeof reasoningContent === 'string') {
        aiResponse = reasoningContent
      }
    }

    if (!aiResponse) {
      console.error('[AI Analysis] 空的API响应:', result)
      throw new Error('Empty response from DeepSeek API')
    }

    console.log('[AI Analysis] AI响应长度:', aiResponse.length)
    console.log('[AI Analysis] AI响应前200字符:', aiResponse.substring(0, 200))

    // 解析AI响应
    const analysisResult = parseAIResponse(aiResponse)
    const processingTime = Date.now() - startTime

    return {
      ...analysisResult,
      processingDetails: {
        modelUsed: DEEPSEEK_MODEL_LABEL,
        processingTime,
        tokensUsed: result.usage?.total_tokens
      }
    }

  } catch (error) {
    console.error('[AI Analysis] Error calling DeepSeek API:', error)
    console.error('[AI Analysis] 错误类型:', error?.constructor?.name)
    console.error('[AI Analysis] 错误信息:', error?.message)

    // 区分不同类型的错误
    if (error instanceof TypeError && error.message.includes('fetch')) {
      console.error('[AI Analysis] 网络连接错误')
    } else if (error?.message?.includes('API error')) {
      console.error('[AI Analysis] API调用错误')
    } else {
      console.error('[AI Analysis] 未知错误')
    }

    // 如果API调用失败，使用回退分析
    console.log('[AI Analysis] 回退到基于规则的专业分析')
    return performFallbackAnalysis(content, structure)
  }
}

export async function performRuleValidation(
  content: DocumentContent,
  issues: RuleIssueForValidation[],
  options: { strictMode?: boolean } = {}
): Promise<{ keptIssues: RuleIssueForValidation[]; discardedIssueIds: string[] }> {
  if (!issues || issues.length === 0) {
    return { keptIssues: [], discardedIssueIds: [] }
  }

  const apiKey = process.env.DEEPSEEK_API_KEY
  if (!apiKey) {
    console.warn('[AI Validation] DeepSeek API key not found, skip AI validation')
    return { keptIssues: issues, discardedIssueIds: [] }
  }

  const prompt = buildRuleValidationPrompt(content, issues)

  try {
    const requestBody = {
      model: 'deepseek-chat',
      messages: [
        {
          role: 'system',
          content: '你是行政处罚决定书审查专家，需要判断规则检测的问题是否为误报。如果文书中确实包含相关内容，应判定为误报。'
        },
        { role: 'user', content: prompt }
      ],
      temperature: 0.3,  // 较低温度保证判断一致性
      max_tokens: 2048,  // 增加输出空间
      top_p: 0.9
    }

    const response = await fetch(DEEPSEEK_CHAT_COMPLETION_URL, {
      method: 'POST',
      headers: {
        'Content-Type': 'application/json',
        'Authorization': `Bearer ${apiKey}`
      },
      body: JSON.stringify(requestBody)
    })

    if (!response.ok) {
      const errorText = await response.text()
      throw new Error(`Validation API error ${response.status}: ${errorText}`)
    }

    const result = await response.json()
    const message = result.choices?.[0]?.message?.content || ''
    console.log('[AI Validation] Response:', message.substring(0, 200))

    const parsedMap = parseRuleValidationResponse(message, issues)

    const kept: RuleIssueForValidation[] = []
    const discarded: string[] = []

    for (const issue of issues) {
      const verdict = parsedMap.get(issue.id)
      if (verdict?.verdict === 'discard') {
        console.log(`[AI Validation] Discarding: ${issue.id} - ${verdict.reason}`)
        discarded.push(issue.id)
      } else {
        kept.push(issue)
      }
    }

    console.log(`[AI Validation] Kept ${kept.length}, discarded ${discarded.length} out of ${issues.length}`)
    return { keptIssues: kept, discardedIssueIds: discarded }
  } catch (error) {
    console.error('[AI Validation] Error validating rule issues:', error)
    return { keptIssues: issues, discardedIssueIds: [] }
  }
}

/**
 * 解析AI响应 - 支持JSON和自然语言两种模式
 */
function parseAIResponse(aiResponse: string): Omit<AIAnalysisResult, 'processingDetails'> {
  try {
    // 尝试提取JSON
    const jsonPayload = extractJsonPayload(aiResponse)
    if (!jsonPayload) {
      console.log('[AI Analysis] No JSON found, parsing as natural language')
      return parseNaturalLanguageResponse(aiResponse)
    }

    const parsed = JSON.parse(jsonPayload)

    // 标准化issues
    const issues: AIAnalysisIssue[] = (parsed.issues || []).map((issue: any, index: number) =>
      sanitizeIssue({
        id: `ai_${Date.now()}_${index}`,
        type: issue.type || 'info',
        category: issue.category || 'AI分析',
        title: issue.title || '检测到问题',
        description: issue.description || '',
        location: issue.location || '相关段落',
        suggestion: issue.suggestion || '建议进行优化',
        confidence: issue.confidence || 85
      })
    )

    return {
      issues,
      summary: {
        totalIssues: issues.length,
        languageScore: Math.max(0, Math.min(100, parsed.summary?.languageScore || 85)),
        logicScore: Math.max(0, Math.min(100, parsed.summary?.logicScore || 85)),
        overallAssessment: sanitizeChineseText(parsed.summary?.overallAssessment || '整体质量良好')
      }
    }
  } catch (error) {
    console.error('[AI Analysis] JSON parse error:', error)
    return parseNaturalLanguageResponse(aiResponse)
  }
}

/**
 * 解析自然语言响应
 */
function parseNaturalLanguageResponse(text: string): Omit<AIAnalysisResult, 'processingDetails'> {
  const issues: AIAnalysisIssue[] = []

  // 提取严重问题
  const criticalSection = text.match(/##?\s*严重问题[\s\S]*?(?=##|$)/i)
  if (criticalSection) {
    const criticalItems = criticalSection[0].match(/[-\d.]\s*.+/g) || []
    criticalItems.forEach((item, index) => {
      if (item.trim().length > 5) {
        issues.push(sanitizeIssue({
          id: `ai_critical_${Date.now()}_${index}`,
          type: 'critical',
          category: 'AI分析',
          title: '严重问题',
          description: item.replace(/^[-\d.]\s*/, '').trim(),
          location: '相关段落',
          suggestion: '建议立即修正',
          confidence: 90
        }))
      }
    })
  }

  // 提取警告问题
  const warningSection = text.match(/##?\s*警告问题[\s\S]*?(?=##|$)/i)
  if (warningSection) {
    const warningItems = warningSection[0].match(/[-\d.]\s*.+/g) || []
    warningItems.forEach((item, index) => {
      if (item.trim().length > 5) {
        issues.push(sanitizeIssue({
          id: `ai_warning_${Date.now()}_${index}`,
          type: 'warning',
          category: 'AI分析',
          title: '警告问题',
          description: item.replace(/^[-\d.]\s*/, '').trim(),
          location: '相关段落',
          suggestion: '建议优化',
          confidence: 85
        }))
      }
    })
  }

  // 提取总体评价
  const assessmentMatch = text.match(/##?\s*总体评价[\s\S]*?(?=##|$)/i)
  const overallAssessment = assessmentMatch
    ? sanitizeChineseText(assessmentMatch[0].replace(/##?\s*总体评价\s*/i, '').trim())
    : '文书已通过AI审查'

  // 基于问题数量计算评分
  const criticalCount = issues.filter(i => i.type === 'critical').length
  const warningCount = issues.filter(i => i.type === 'warning').length
  const baseScore = 95
  const score = Math.max(60, baseScore - criticalCount * 10 - warningCount * 5)

  return {
    issues,
    summary: {
      totalIssues: issues.length,
      languageScore: score,
      logicScore: score,
      overallAssessment
    }
  }
}

/**
 * 从AI响应文本中提取简单分析结果
 */
function extractSimpleAnalysis(aiResponse: string): Omit<AIAnalysisResult, 'processingDetails'> {
  const issues: AIAnalysisIssue[] = []

  // 简单的关键词检测
  if (aiResponse.includes('问题') || aiResponse.includes('建议') || aiResponse.includes('不规范')) {
    issues.push(sanitizeIssue({
      id: `ai_text_${Date.now()}`,
      type: 'info',
      category: 'AI语义分析',
      title: 'AI检测到改进点',
      description: '根据AI分析，文档存在可以改进的地方',
      location: '全文',
      suggestion: sanitizeChineseText(aiResponse.substring(0, 200) + '...'),
      confidence: 70
    }))
  }

  return {
    issues,
    summary: {
      totalIssues: issues.length,
      languageScore: 80,
      logicScore: 80,
      overallAssessment: sanitizeChineseText('AI分析完成，请参考具体建议')
    }
  }
}

/**
 * AI复合验证功能 - 过滤规则检测的误判
 */
export async function performRuleValidation(
  content: DocumentContent,
  ruleIssues: AIAnalysisIssue[]
): Promise<AIAnalysisIssue[]> {
  if (ruleIssues.length === 0) {
    return ruleIssues
  }

  console.log('[AI Validation] 开始AI复合验证，检查规则误判...')
  console.log('[AI Validation] 待验证问题数量:', ruleIssues.length)

  try {
    const apiKey = process.env.DEEPSEEK_API_KEY
    if (!apiKey) {
      console.warn('[AI Validation] DeepSeek API key not found, skipping validation')
      return ruleIssues
    }

    const validatedIssues: AIAnalysisIssue[] = []

    // 分批验证，避免单次请求过长
    const batchSize = 3
    for (let i = 0; i < ruleIssues.length; i += batchSize) {
      const batch = ruleIssues.slice(i, i + batchSize)
      const batchResults = await validateIssueBatch(content, batch, apiKey)
      validatedIssues.push(...batchResults)
    }

    console.log('[AI Validation] 验证完成，原问题数:', ruleIssues.length, '过滤后:', validatedIssues.length)
    return validatedIssues

  } catch (error) {
    console.error('[AI Validation] Error during validation:', error)
    console.log('[AI Validation] 验证失败，保留所有原始问题')
    return ruleIssues
  }
}

/**
 * 验证单批问题
 */
async function validateIssueBatch(
  content: DocumentContent,
  issues: AIAnalysisIssue[],
  apiKey: string
): Promise<AIAnalysisIssue[]> {
  const validationPrompt = buildValidationPrompt(content, issues)

  const requestBody = {
    model: 'deepseek-v3.1',
    messages: [
      {
        role: 'system',
        content: `你是一位资深的行政执法文书审查专家，专门负责验证规则检测结果的准确性。你的任务是判断规则检测发现的问题是否为误判。

你具备以下能力：
1. 深度理解执法文书的语义和逻辑结构
2. 识别不同的表述方式和格式变体
3. 区分实质问题和格式偏好
4. 准确判断规则检测的误报

请基于文档实际内容，客观判断每个问题是否属于误判。`
      },
      {
        role: 'user',
        content: validationPrompt
      }
    ],
    temperature: 0.1,
    max_tokens: 2000,
    top_p: 0.9
  }

  const response = await fetch('https://api.deepseek.com/chat/completions', {
    method: 'POST',
    headers: {
      'Content-Type': 'application/json',
      'Authorization': `Bearer ${apiKey}`
    },
    body: JSON.stringify(requestBody)
  })

  if (!response.ok) {
    throw new Error(`API error: ${response.status} ${response.statusText}`)
  }

  const result = await response.json()
  const aiResponse = result.choices?.[0]?.message?.content

  if (!aiResponse) {
    throw new Error('Empty response from AI')
  }

  return parseValidationResponse(aiResponse, issues)
}

/**
 * 构建验证提示词
 */
function buildValidationPrompt(content: DocumentContent, issues: AIAnalysisIssue[]): string {
  return `## 文档验证任务

请对以下规则检测发现的问题进行验证，判断哪些是误判（实际文档中已经满足要求但格式不同）。

### 文档内容
${content.text}

### 待验证的问题列表
${issues.map((issue, index) => `
**问题${index + 1}:**
- 标题: ${issue.title}
- 描述: ${issue.description}
- 位置: ${issue.location}
- 建议: ${issue.suggestion}
`).join('\n')}

### 验证标准
请基于以下原则进行判断：

1. **实质重于形式**: 如果文档实际包含相关内容，只是表述方式或格式与规则期望略有不同，应判为误判
2. **语义等价性**: 不同的表述方式如果语义相同，应视为满足要求
3. **格式灵活性**: 序号格式（如"1、2、3"vs"证据一、证据二"）、标点符号等细微差异不应影响实质判断
4. **内容完整性**: 重点关注内容是否实际存在，而非具体格式

### 特别关注的验证重点
- **证据列举**: 文档中是否实际存在逐项证据，不论是"1、2、3"还是"证据一、二、三"格式
- **信息完整性**: 当事人信息、法条引用等是否实际存在
- **逻辑关系**: 违法事实与处罚决定之间是否有合理关联

### 输出格式
请严格按照以下JSON格式输出验证结果：

{
  "validatedIssues": [
    {
      "issueIndex": 0,
      "isValidIssue": true,
      "reason": "确实存在问题的具体原因"
    },
    {
      "issueIndex": 1,
      "isValidIssue": false,
      "reason": "误判原因：文档中实际已包含相关内容，只是格式不同"
    }
  ]
}

请仔细分析文档内容，准确判断每个问题的有效性。`
}

/**
 * 解析验证响应
 */
function parseValidationResponse(aiResponse: string, originalIssues: AIAnalysisIssue[]): AIAnalysisIssue[] {
  try {
    const jsonMatch = aiResponse.match(/\{[\s\S]*\}/)
    if (!jsonMatch) {
      console.warn('[AI Validation] No JSON found in response, keeping all issues')
      return originalIssues
    }

    const parsed = JSON.parse(jsonMatch[0])
    const validatedIssues = parsed.validatedIssues || []

    const filteredIssues: AIAnalysisIssue[] = []

    validatedIssues.forEach((validation: any) => {
      const index = validation.issueIndex
      const isValid = validation.isValidIssue
      const reason = validation.reason || ''

      if (index >= 0 && index < originalIssues.length) {
        if (isValid) {
          // 保留确实存在问题的项目
          filteredIssues.push(originalIssues[index])
          console.log(`[AI Validation] 保留问题 ${index + 1}: ${originalIssues[index].title}`)
        } else {
          // 记录被过滤的误判项目
          console.log(`[AI Validation] 过滤误判 ${index + 1}: ${originalIssues[index].title} - ${reason}`)
        }
      }
    })

    return filteredIssues

  } catch (error) {
    console.error('[AI Validation] Error parsing validation response:', error)
    console.log('[AI Validation] 解析失败，保留所有原始问题')
    return originalIssues
  }
}

/**
 * 回退分析方法（当AI API不可用时使用专业审查规则）
 */
function performFallbackAnalysis(_content: DocumentContent, _structure: DocumentStructure): AIAnalysisResult {
  return {
    issues: [],
    summary: {
      totalIssues: 0,
      languageScore: 90,
      logicScore: 90,
      overallAssessment: 'AI语义分析未启用，本次仅依据规则审查结果评估。'
    },
    processingDetails: {
      modelUsed: 'rule-fallback-disabled',
      processingTime: 0
    }
  }
}<|MERGE_RESOLUTION|>--- conflicted
+++ resolved
@@ -51,29 +51,8 @@
   suggestion: string
 }
 
-<<<<<<< HEAD
-  const basePrompt = `你是一位资深的行政执法文书审查专家，同时也是语言文字及逻辑推理的顶级校对顾问。请运用DeepSeek v3.1的强大语义理解能力，对以下行政处罚决定书进行全方位、深层次的专业审查。
-
-## 审查任务与要求
-
-请在深刻理解文书整体含义、前后文逻辑关系、隐含语义的前提下，运用你的专业知识和推理能力，对文书进行全面剖析。重点关注：
-
-### 深度语义理解要求
-1. **整体文书逻辑脉络**：理解违法事实→证据→法律适用→处罚决定的完整逻辑链条
-2. **语义一致性检查**：识别文书中任何前后矛盾、表述不一致的问题
-3. **隐含信息挖掘**：发现文字表面未明确但逻辑上存在的问题
-4. **专业术语精准性**：确保法律条文引用、专业概念使用的准确性
-5. **因果关系合理性**：验证违法行为与处罚结果之间的逻辑关联
-
-### 全面审查维度
-- 必须严格依据《中华人民共和国行政处罚法》第四十四条及《行政处罚决定书审查标准》
-- 运用你的专业判断，识别可能导致败诉的法律风险点
-- 关注执法实务中的常见问题和疏漏
-- 提供具有可操作性的专业改进建议
-=======
 function sanitizeChineseText(text: string): string {
   if (!text) return '内容待补充'
->>>>>>> c6b4aba9
 
   let result = text
     .replace(/\r?\n+/g, ' ') // 合并换行
@@ -174,164 +153,7 @@
     `${index + 1}. [${issue.id}] ${issue.title}\n   问题：${issue.description}\n   位置：${issue.location}`
   ).join('\n\n')
 
-<<<<<<< HEAD
-## 专业审查标准
-
-### 一、首部信息规范性审查
-- 标题是否采用“机关名称 + 行政处罚决定书”的两行结构
-- 文书标题是否准确呈现“行政处罚决定书”
-- 文号格式是否完整，包含机关简称、年份和序号
-
-### 二、当事人信息完整性审查（分类细化）
-**请根据当事人类型进行针对性审查：**
-
-#### A. 企业法人当事人信息审查
-- **企业名称**：是否与营业执照、登记证书完全一致
-- **统一社会信用代码**：是否为18位标准格式，与实际登记信息匹配
-- **住所（注册地址）**：是否详细完整，包含省市区街道门牌号
-- **法定代表人信息**：
-  * 姓名是否完整准确
-  * 身份证号码是否为18位标准格式
-  * 是否与工商登记信息一致
-- **联系方式**：电话号码格式是否正确，地址是否可送达
-- **经营范围**：是否与违法行为相关（如适用）
-
-#### B. 个体工商户当事人信息审查
-- **字号名称**：如"杭州临安老毕包子铺"等完整字号
-- **统一社会信用代码（注册号）**：
-  * 新版：18位统一社会信用代码（如92330185MA2KEJ8838）
-  * 旧版：13位注册号
-- **经营场所**：详细的经营地址，确保可送达
-- **经营者（负责人）信息**：
-  * 经营者姓名（如"叶胜男"）
-  * 身份证号码：18位标准格式（如330124199206242720）
-- **联系方式**：
-  * 联系电话：手机或固话格式正确
-  * 联系地址：与经营场所可以不同，但须详细完整
-- **主体资格证照**：营业执照等证照名称
-
-#### C. 个人当事人信息审查
-- **个人姓名**：姓名完整，避免简称或昵称
-- **身份证件信息**：
-  * 身份证号码：18位标准格式
-  * 其他有效证件：如军官证、护照等及其号码
-- **住址信息**：
-  * 户籍地址或经常居住地
-  * 详细到门牌号，确保可送达
-- **联系方式**：
-  * 联系电话：手机号码格式验证
-  * 其他联系方式：微信、邮箱等（如有）
-- **年龄/出生日期**：是否与身份证号码匹配
-- **职业信息**：如涉及职业相关违法行为需注明
-
-#### D. 通用审查要点
-- **信息一致性**：同一当事人在全文中的信息是否前后一致
-- **格式规范性**：证件号码、电话号码、地址格式是否符合标准
-- **可送达性**：地址和联系方式是否真实有效，便于执法送达
-- **关联性验证**：当事人信息与违法行为是否存在合理关联
-- **证据支撑**：当事人身份是否有相应证据材料支撑
-
-### 三、违法事实与证据核查
-- 违法事实描述是否具体清晰，包含时间、地点、方式
-- 证据材料是否逐项列明，可支撑事实认定
-- 是否存在事实遗漏、表述含糊或证据链断裂的情况
-
-### 四、处罚依据与决定内容核查
-- 违法依据、处罚依据的引用是否准确、格式是否规范
-- 行政处罚种类、幅度、履行方式和期限是否明确
-- 自由裁量理由是否充分，处罚幅度是否与事实匹配
-
-### 五、履行要求与权利告知核查
-- 是否明确罚款缴纳方式、账户、期限等执行要求
-- 是否依法告知行政复议、行政诉讼途径及法定期限
-- 是否指明复议机关、诉讼法院，表述是否规范
-
-### 六、尾部信息核查
-- 行政机关名称是否完整，是否设置盖章位置
-- 文书落款日期是否规范书写，与正文逻辑是否一致
-- 是否存在遗漏落款或机构名称错误的情形
-
-### 七、格式与语言规范性审查
-- 是否出现口语化、错别字、标点误用或格式不统一
-- 数字、日期、专有名词的写法是否前后一致
-- 文书结构、编号、段落层级是否清晰规范
-
-### 八、逻辑一致性与上下文关联审查
-- 违法事实、证据、法律依据、处罚决定是否逐项对应
-- 当事人信息、时间节点、金额等是否存在矛盾
-- 是否出现语义自相矛盾、因果倒置或关键事实缺失
-
-### 九、文本语义深度校验（AI强化分析）
-**运用AI深度理解能力，请重点分析：**
-- **语义连贯性**：文书各部分之间的逻辑连接是否自然流畅
-- **专业术语准确性**：法律条文、专有名词、地名、机构名称的精确性
-- **数据一致性**：序号、条款、金额、日期等在全文中的一致性
-- **逻辑推理验证**：从违法事实到处罚决定的推理过程是否严密
-- **隐性矛盾识别**：发现文字表面合理但深层逻辑存在的矛盾
-- **语言表达质量**：用词是否准确、句式是否规范、表述是否明确
-- **风险点预警**：识别可能在行政复议或诉讼中被质疑的薄弱环节
-
-#### 🔍 不当表述与异常内容检测（重点强化）
-**请特别关注并严格识别以下异常内容：**
-- **口语化表述**：检测明显的口语化、网络用语、方言表达
-  * 例如："好的吗"、"再见了哦"、"这个还是不行的"
-  * 例如："嗯"、"呀"、"呢"、"啊"等语气词
-  * 例如："搞定"、"弄好"、"搞清楚"等非正式表达
-- **情感性语言**：识别带有明显主观情感色彩的表述
-  * 例如："太好了"、"真是的"、"算了吧"等
-- **不相关内容**：发现与行政处罚决定书主题无关的内容
-  * 例如：个人闲聊、生活琐事、无关话题
-  * 例如：商业广告、宣传内容、推销信息
-- **语体风格不符**：识别与公文写作规范不符的表达方式
-  * 例如：过于随意、过于亲昵、过于严厉的表述
-  * 例如：缺乏客观性、带有明显倾向性的语言
-- **逻辑突兀性**：发现在文书逻辑流程中突然出现的异常表述
-  * 例如：在严肃的法律条文中穿插日常对话
-  * 例如：在事实陈述中出现主观评价或感慨
-
-#### ⚠️ 异常检测要求
-对于发现的任何不当表述，必须：
-1. **精确定位**：明确指出异常内容的具体位置和完整表述
-2. **性质判断**：判断是口语化、情感化、无关内容或其他类型
-3. **严重程度**：评估对文书专业性和权威性的影响程度
-4. **整改建议**：提供具体的规范化表述建议
-
-### 十、结构完整性与内容匹配度检查（重点补强）
-**请特别关注以下结构性问题，这是常见但容易被忽视的缺陷：**
-
-#### A. 标题-内容不匹配问题
-- **空白标签识别**：检查是否存在有标题/标签但无实际内容的情况
-  * 例如："其他联系方式："后面无内容 ← 重点检查此类问题
-  * 例如："备注："、"说明："等标签后无具体内容
-  * 例如："附件："、"相关材料："等后无列表或说明
-  * 例如："联系电话："、"传真："等后面是空白
-- **不完整条目**：识别明显未完成的句子或段落
-- **冗余标题**：发现可能多余或不必要的标题和标签
-
-#### B. 内容完整性验证
-- **必要信息缺失**：检查是否所有标题都有对应的实际内容
-- **逻辑结构完整**：验证文书的信息结构是否完整合理
-- **格式一致性**：同类信息的表述格式是否统一
-
-#### C. 针对性改进建议
-对发现的结构性问题，必须提供明确的解决方案：
-- **补充建议**：具体应该补充什么内容
-- **删除建议**：哪些多余的标题应该删除
-- **重组建议**：如何优化信息结构
-
-### 十一、AI深度分析要求
-请运用强大的语言模型能力，进行以下深度分析：
-1. **全文语义图谱构建**：理解文书的整体语义结构和关键信息点
-2. **关键要素关联分析**：分析当事人、违法行为、证据、法条、处罚之间的关联性
-3. **结构完整性扫描**：逐行检查标题与内容的匹配度，识别所有空白或不完整的条目
-4. **潜在风险评估**：基于执法实务经验，预测可能的法律风险
-5. **改进优化建议**：提供具体、可操作的专业改进方案
-
-## 输出格式要求
-请严格按照以下JSON格式输出分析结果：
-=======
   return `你是行政处罚决定书审查专家，需要复核以下规则检测出的问题是否为误报。
->>>>>>> c6b4aba9
 
 **重要原则**：
 1. 如果文书中确实包含相关内容，即使表述方式不同，也应判定为误报
@@ -350,15 +172,6 @@
 {
   "validatedIssues": [
     {
-<<<<<<< HEAD
-      "type": "critical|warning|info",
-      "category": "首部信息|企业当事人信息|个体户当事人信息|个人当事人信息|当事人信息通用|违法事实与证据|处罚依据与决定|履行与权利告知|尾部信息|格式与语言规范|逻辑一致性|结构完整性|不当表述",
-      "title": "问题标题",
-      "description": "具体问题描述",
-      "location": "问题出现的具体位置",
-      "suggestion": "专业改进建议",
-      "confidence": 85-100
-=======
       "id": "问题ID",
       "verdict": "keep",
       "reason": "确实缺失XX信息"
@@ -367,35 +180,11 @@
       "id": "问题ID",
       "verdict": "discard",
       "reason": "文书中已包含XX内容"
->>>>>>> c6b4aba9
     }
   ]
 }
 \`\`\`
 
-<<<<<<< HEAD
-## 评分标准与专业要求
-
-### 严格评分标准
-- **critical（严重问题）**：缺失法定要素、程序违法、引用法条错误、重大逻辑矛盾（每项扣15-25分）
-- **warning（警告问题）**：格式不规范、表述不完善、救济告知不全、语义不清（每项扣8-15分）
-- **info（优化建议）**：用词建议、格式优化、表述改进、语言规范（每项扣3-8分）
-
-### AI深度分析专业要求
-1. **精准定位**：每个问题必须精确定位到具体的文字段落或条款
-2. **深度分析**：不仅指出问题，更要分析问题的根本原因和潜在影响
-3. **专业判断**：基于法律条文和执法实践，给出专业性判断
-4. **风险预警**：重点识别可能导致败诉或程序瑕疵的高风险点
-5. **可操作建议**：提供具体、详细、可直接采纳的改进方案
-6. **语义理解**：充分运用语言模型的优势，深度理解文本语义和逻辑关系
-
-### 分析深度要求
-- **表层问题**：明显的格式、用词、引用错误
-- **中层问题**：逻辑关系、语义一致性、专业规范性
-- **深层问题**：潜在法律风险、程序完整性、实务操作可行性
-
-请运用DeepSeek v3.1的强大分析能力，以最高的专业标准完成这份执法文书的全面审查，确保分析结果具有重要的实务指导价值。`
-=======
 verdict只能是"keep"(保留)或"discard"(误报)。`
 }
 
@@ -407,7 +196,6 @@
 
   const parsed = JSON.parse(payload)
   const rawList = Array.isArray(parsed?.validatedIssues) ? parsed.validatedIssues : []
->>>>>>> c6b4aba9
 
   const result = new Map<string, { verdict: 'keep' | 'discard'; reason?: string }>()
   for (const item of rawList) {
@@ -417,37 +205,6 @@
     const reason = sanitizeChineseText(item.reason || '')
     if (!id) continue
 
-<<<<<<< HEAD
-  if (options.strictMode) {
-    enhancedPrompt += `\n\n## 🔍 严格审查模式
-当前启用严格审查模式，请运用DeepSeek v3.1的精准分析能力：
-- 对所有细微问题都要识别和标注，包括轻微的格式偏差
-- 深度挖掘潜在的法律风险和程序瑕疵
-- 以最高标准评估文书的专业性和规范性
-- 重点关注可能被行政相对人质疑的薄弱环节`
-  }
-
-  if (options.enableSemanticCheck) {
-    enhancedPrompt += `\n\n## 🧠 深度语义分析模式
-请充分发挥AI语义理解优势，深入分析：
-- **逻辑链条完整性**：从违法事实到处罚决定的推理过程是否严密
-- **语义一致性**：全文中相同概念、数据、表述的一致性
-- **隐含信息识别**：挖掘文字背后的逻辑关系和潜在问题
-- **专业概念精准性**：法律术语、专有名词的准确使用
-- **因果关系合理性**：违法行为与处罚措施之间的逻辑关联
-- **表述歧义性**：识别可能引起多种理解的模糊表述`
-  }
-
-  if (options.enableLanguageCheck) {
-    enhancedPrompt += `\n\n## ✍️ 语言文字专业校验
-请运用语言专家的视角，全面检查：
-- **法律文书用语规范性**：是否符合执法文书的标准表达方式
-- **语言风格一致性**：避免口语化、非正式表述
-- **句式结构优化**：确保句子结构清晰、逻辑明确
-- **标点符号精确性**：标点使用是否符合公文写作规范
-- **用词精准性**：是否使用最恰当、最专业的词汇
-- **表达简洁性**：是否存在冗余、重复或不必要的表述`
-=======
     result.set(id, { verdict, reason })
   }
 
@@ -535,7 +292,6 @@
     "languageScore": 85,
     "logicScore": 85,
     "overallAssessment": "整体评价"
->>>>>>> c6b4aba9
   }
 }
 \`\`\`
@@ -573,42 +329,20 @@
     console.log('[AI Analysis] API Key已配置，准备调用DeepSeek API...')
 
     const requestBody = {
-<<<<<<< HEAD
-      model: 'deepseek-v3.1',
-      messages: [
-        {
-          role: 'system',
-          content: `你是一位资深的行政执法文书审查专家，拥有20年以上的执法实务经验，专门负责行政处罚决定书的专业审查工作。你深度掌握《中华人民共和国行政处罚法》及相关法规，熟悉执法文书的规范要求，具备敏锐的法律逻辑思维和语言文字功底。
-
-你的核心职责是：
-1. 对行政处罚决定书进行全面、深入、精准的专业审查
-2. 识别文书中的法律风险点、程序瑕疵、表述问题
-3. 提供具有实务指导价值的专业改进建议
-4. 确保文书符合法定要求，降低行政复议、行政诉讼败诉风险
-
-请以最高的专业标准和严谨态度完成审查任务。`
-=======
       model: 'deepseek-chat',  // 使用chat模型而非reasoner，更适合文档审查
       messages: [
         {
           role: 'system',
           content: '你是一位专业的行政处罚决定书审查专家，具有丰富的执法文书审查经验。请客观准确地指出问题，避免过度严格或误报。'
->>>>>>> c6b4aba9
         },
         {
           role: 'user',
           content: prompt
         }
       ],
-<<<<<<< HEAD
-      temperature: 0.05, // 进一步降低随机性，确保专业性和一致性
-      max_tokens: 4000, // 增加输出长度，确保深度分析
-      top_p: 0.85
-=======
       temperature: 0.5,  // 提高灵活性，在准确性和创造性之间平衡
       max_tokens: 4096,  // 增加输出长度，确保完整分析
       top_p: 0.95
->>>>>>> c6b4aba9
     }
 
     console.log('[AI Analysis] 发送API请求...')
@@ -910,201 +644,6 @@
 }
 
 /**
- * AI复合验证功能 - 过滤规则检测的误判
- */
-export async function performRuleValidation(
-  content: DocumentContent,
-  ruleIssues: AIAnalysisIssue[]
-): Promise<AIAnalysisIssue[]> {
-  if (ruleIssues.length === 0) {
-    return ruleIssues
-  }
-
-  console.log('[AI Validation] 开始AI复合验证，检查规则误判...')
-  console.log('[AI Validation] 待验证问题数量:', ruleIssues.length)
-
-  try {
-    const apiKey = process.env.DEEPSEEK_API_KEY
-    if (!apiKey) {
-      console.warn('[AI Validation] DeepSeek API key not found, skipping validation')
-      return ruleIssues
-    }
-
-    const validatedIssues: AIAnalysisIssue[] = []
-
-    // 分批验证，避免单次请求过长
-    const batchSize = 3
-    for (let i = 0; i < ruleIssues.length; i += batchSize) {
-      const batch = ruleIssues.slice(i, i + batchSize)
-      const batchResults = await validateIssueBatch(content, batch, apiKey)
-      validatedIssues.push(...batchResults)
-    }
-
-    console.log('[AI Validation] 验证完成，原问题数:', ruleIssues.length, '过滤后:', validatedIssues.length)
-    return validatedIssues
-
-  } catch (error) {
-    console.error('[AI Validation] Error during validation:', error)
-    console.log('[AI Validation] 验证失败，保留所有原始问题')
-    return ruleIssues
-  }
-}
-
-/**
- * 验证单批问题
- */
-async function validateIssueBatch(
-  content: DocumentContent,
-  issues: AIAnalysisIssue[],
-  apiKey: string
-): Promise<AIAnalysisIssue[]> {
-  const validationPrompt = buildValidationPrompt(content, issues)
-
-  const requestBody = {
-    model: 'deepseek-v3.1',
-    messages: [
-      {
-        role: 'system',
-        content: `你是一位资深的行政执法文书审查专家，专门负责验证规则检测结果的准确性。你的任务是判断规则检测发现的问题是否为误判。
-
-你具备以下能力：
-1. 深度理解执法文书的语义和逻辑结构
-2. 识别不同的表述方式和格式变体
-3. 区分实质问题和格式偏好
-4. 准确判断规则检测的误报
-
-请基于文档实际内容，客观判断每个问题是否属于误判。`
-      },
-      {
-        role: 'user',
-        content: validationPrompt
-      }
-    ],
-    temperature: 0.1,
-    max_tokens: 2000,
-    top_p: 0.9
-  }
-
-  const response = await fetch('https://api.deepseek.com/chat/completions', {
-    method: 'POST',
-    headers: {
-      'Content-Type': 'application/json',
-      'Authorization': `Bearer ${apiKey}`
-    },
-    body: JSON.stringify(requestBody)
-  })
-
-  if (!response.ok) {
-    throw new Error(`API error: ${response.status} ${response.statusText}`)
-  }
-
-  const result = await response.json()
-  const aiResponse = result.choices?.[0]?.message?.content
-
-  if (!aiResponse) {
-    throw new Error('Empty response from AI')
-  }
-
-  return parseValidationResponse(aiResponse, issues)
-}
-
-/**
- * 构建验证提示词
- */
-function buildValidationPrompt(content: DocumentContent, issues: AIAnalysisIssue[]): string {
-  return `## 文档验证任务
-
-请对以下规则检测发现的问题进行验证，判断哪些是误判（实际文档中已经满足要求但格式不同）。
-
-### 文档内容
-${content.text}
-
-### 待验证的问题列表
-${issues.map((issue, index) => `
-**问题${index + 1}:**
-- 标题: ${issue.title}
-- 描述: ${issue.description}
-- 位置: ${issue.location}
-- 建议: ${issue.suggestion}
-`).join('\n')}
-
-### 验证标准
-请基于以下原则进行判断：
-
-1. **实质重于形式**: 如果文档实际包含相关内容，只是表述方式或格式与规则期望略有不同，应判为误判
-2. **语义等价性**: 不同的表述方式如果语义相同，应视为满足要求
-3. **格式灵活性**: 序号格式（如"1、2、3"vs"证据一、证据二"）、标点符号等细微差异不应影响实质判断
-4. **内容完整性**: 重点关注内容是否实际存在，而非具体格式
-
-### 特别关注的验证重点
-- **证据列举**: 文档中是否实际存在逐项证据，不论是"1、2、3"还是"证据一、二、三"格式
-- **信息完整性**: 当事人信息、法条引用等是否实际存在
-- **逻辑关系**: 违法事实与处罚决定之间是否有合理关联
-
-### 输出格式
-请严格按照以下JSON格式输出验证结果：
-
-{
-  "validatedIssues": [
-    {
-      "issueIndex": 0,
-      "isValidIssue": true,
-      "reason": "确实存在问题的具体原因"
-    },
-    {
-      "issueIndex": 1,
-      "isValidIssue": false,
-      "reason": "误判原因：文档中实际已包含相关内容，只是格式不同"
-    }
-  ]
-}
-
-请仔细分析文档内容，准确判断每个问题的有效性。`
-}
-
-/**
- * 解析验证响应
- */
-function parseValidationResponse(aiResponse: string, originalIssues: AIAnalysisIssue[]): AIAnalysisIssue[] {
-  try {
-    const jsonMatch = aiResponse.match(/\{[\s\S]*\}/)
-    if (!jsonMatch) {
-      console.warn('[AI Validation] No JSON found in response, keeping all issues')
-      return originalIssues
-    }
-
-    const parsed = JSON.parse(jsonMatch[0])
-    const validatedIssues = parsed.validatedIssues || []
-
-    const filteredIssues: AIAnalysisIssue[] = []
-
-    validatedIssues.forEach((validation: any) => {
-      const index = validation.issueIndex
-      const isValid = validation.isValidIssue
-      const reason = validation.reason || ''
-
-      if (index >= 0 && index < originalIssues.length) {
-        if (isValid) {
-          // 保留确实存在问题的项目
-          filteredIssues.push(originalIssues[index])
-          console.log(`[AI Validation] 保留问题 ${index + 1}: ${originalIssues[index].title}`)
-        } else {
-          // 记录被过滤的误判项目
-          console.log(`[AI Validation] 过滤误判 ${index + 1}: ${originalIssues[index].title} - ${reason}`)
-        }
-      }
-    })
-
-    return filteredIssues
-
-  } catch (error) {
-    console.error('[AI Validation] Error parsing validation response:', error)
-    console.log('[AI Validation] 解析失败，保留所有原始问题')
-    return originalIssues
-  }
-}
-
-/**
  * 回退分析方法（当AI API不可用时使用专业审查规则）
  */
 function performFallbackAnalysis(_content: DocumentContent, _structure: DocumentStructure): AIAnalysisResult {
